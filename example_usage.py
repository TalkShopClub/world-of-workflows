#!/usr/bin/env python3
"""
Example usage of the world-of-workflows package.

This demonstrates:
1. Generating state predictions from action sequences
2. Generating action predictions from state changes
3. Evaluating constraint-based task completion
4. Evaluating LLM-generated responses
"""

import asyncio
import json
from pathlib import Path
import os

from wow.environment.agent import WorldModelAgent, ActionCall, StateDiff
from wow.environment.generators.actions import generate_action_predictions
from wow.environment.generators.states import generate_task_state_predictions
from wow.environment.generators.constraint_tasks import generate_constraint_violation_predictions
from wow.environment.evaluation import (
    evaluate_constraint_predictions,
    StatePredictionEvaluator,
    ActionPredictionEvaluator
)


async def example_state_prediction():
    """Example: Generate state predictions from action sequence"""
    print("\n" + "="*60)
    print("EXAMPLE 1: State Prediction")
    print("="*60)

    agent = WorldModelAgent(model="anthropic/claude-sonnet-4.5")
    await agent.initialize_mcp_server("full")

    actions = [
        {"tool_name": "create_incident", "parameters": {"short_description": "Server down"}},
        {"tool_name": "update_incident", "parameters": {"sys_id": "inc123", "state": "2"}}
    ]

    predicted_states = await agent.predict_states(actions, task_name="create_and_update_incident")

    print(f"Generated {len(predicted_states)} state predictions")
    for i, state in enumerate(predicted_states):
        print(f"\nState {i+1}:")
        print(f"  Tables modified: {state.additional_information.tables_modified}")
        print(f"  Num audits: {state.additional_information.num_audits}")


async def example_action_prediction():
    """Example: Generate action predictions from state changes"""
    print("\n" + "="*60)
    print("EXAMPLE 2: Action Prediction")
    print("="*60)

    agent = WorldModelAgent(model="openai/o3")

    trajectory_file = Path("src/wow/data_files/trajectories/assignuserrole.json") # Picking one of the trajectories 
    if not trajectory_file.exists(): 
        print(f"Trajectory file not found: {trajectory_file}")
        return

    os.makedirs('example_predictions', exist_ok=True)
    output_file = Path('example_predictions/assignuserrole_action_prediction.json')

    results = await generate_action_predictions(
        trajectory_file=trajectory_file,
        agent=agent,
        max_state_diffs=20, 
        output_file=output_file
    )

    print(f"Action predictions saved to: {results['output_file']}")


async def example_constraint_prediction(output_file: Path):
    """Example: Generate constraint violation predictions"""
    print("\n" + "="*60)
    print("EXAMPLE 3: Constraint Violation Prediction")
    print("="*60)

    agent = WorldModelAgent(model="openai/o3")
    await agent.initialize_mcp_server("full")

    data_folder = Path("src/wow/data_files/constraint_violation_data")
    if not data_folder.exists():
        print(f"Constraint data folder not found: {data_folder}")
        return

    results = await generate_constraint_violation_predictions(
        agent=agent,
        data_folder=data_folder,
        trajectory_type="original",
        mode="state_action",
        perfect_schema=True,
        output_file=output_file
    )

    print(f"Processed {len(results['results'])} trajectories")
    print(f"Total cost: ${results['metadata']['total_cost']:.4f}")
    print(f"JSON errors: {results['metadata']['total_json_errors']}")

async def example_run_action(): 
    """Example: Run an action and save the result to a file"""

    agent = WorldModelAgent(model="openai/o3")
    await agent.initialize_mcp_server("full")

    out_file = Path('example_predictions/test_action.json')

    tool_name = "create_user"
    tool_params = {
        "user_name": "marcus.chen",
        "first_name": "Marcus",
        "last_name": "Chen",
        "email": "marcus.chen@example.com",
    }
    await agent.run_mcp_action(tool_name, tool_params, out_file)

async def example_state_evaluation():
    """Example: Evaluate state predictions"""
    print("\n" + "="*60)
    print("EXAMPLE 4: State Prediction Evaluation")
    print("="*60)

    model_name = "claude-sonnet-4.5"
    evaluator = StatePredictionEvaluator(model_name)
    
    # Evaluate state predictions for k=1, 2, 3, 4, 5
    results = evaluator.evaluate_state_predictions(k_values=[1, 2, 3, 4, 5])
    
    if 'error' not in results:
        print("\n📊 State Evaluation Results:")
        for k_key, k_data in results.get('k_evaluations', {}).items():
            if k_data.get('status') == 'success':
                print(f"\n  {k_key}:")
                print(f"    Full Match Rate: {k_data.get('full_match_rate', 0):.3f}")
                print(f"    Avg SysAudit IoU: {k_data.get('avg_sysaudit_iou', 0):.3f}")
                print(f"    Avg Additional Info IoU: {k_data.get('avg_additional_info_iou', 0):.3f}")
                print(f"    Total Steps: {k_data.get('total_steps', 0)}")
                print(f"    Files Evaluated: {k_data.get('num_files', 0)}")
    else:
        print(f"❌ Error: {results.get('error')}")


async def example_action_evaluation():
    """Example: Evaluate action predictions"""
    print("\n" + "="*60)
    print("EXAMPLE 5: Action Prediction Evaluation")
    print("="*60)

    model_name = "claude-sonnet-4.5"
    evaluator = ActionPredictionEvaluator(model_name)
    
    results = evaluator.evaluate_action_predictions()
    
    if 'error' not in results:
        metrics = results.get('metrics', {})
        print("\n📊 Action Evaluation Results:")
        print(f"    Tool Name Accuracy: {metrics.get('tool_name_accuracy', 0):.3f}")
        print(f"    Perfect Match Accuracy: {metrics.get('perfect_match_accuracy', 0):.3f}")
        print(f"    Total Actions: {metrics.get('total_actions', 0)}")
        print(f"    Tool Name Matches: {metrics.get('tool_name_matches', 0)}")
        print(f"    Perfect Matches: {metrics.get('perfect_matches', 0)}")
    else:
        print(f"❌ Error: {results.get('error')}")


async def main():
    """Run all examples"""

    os.makedirs('example_predictions', exist_ok=True)

    # await example_state_prediction()
    # await example_action_prediction()

<<<<<<< HEAD
    # output_file = Path('example_predictions/original_constraint_prediction.json')
    # await example_constraint_prediction(output_file=output_file)

    # Evaluate the constraint prediction
    # print("\n" + "="*60)
    # print("Evaluating Constraint Predictions")
    # print("="*60)

    # evaluation_results = evaluate_constraint_predictions(output_file)
    # print(f"Accuracy: {evaluation_results['accuracy']:.2%}")
    # print(f"Total predictions: {evaluation_results['total_predictions']}")

    # Evaluate state and action predictions
    await example_state_evaluation()
    await example_action_evaluation() 
=======
    # Constraint prediction 
    output_file = Path('example_predictions/original_constraint_prediction.json')
    await example_constraint_prediction(output_file=output_file)
    evaluation_results = evaluate_constraint_predictions(output_file)
    print(f"Accuracy: {evaluation_results['accuracy']:.2%}")

    # Run a sample action and save observations from environment
    await example_run_action()
>>>>>>> f636f0ef

if __name__ == "__main__":
    asyncio.run(main())<|MERGE_RESOLUTION|>--- conflicted
+++ resolved
@@ -39,7 +39,7 @@
         {"tool_name": "update_incident", "parameters": {"sys_id": "inc123", "state": "2"}}
     ]
 
-    predicted_states = await agent.predict_states(actions, task_name="create_and_update_incident")
+    predicted_states = await agent.predict_states(actions, task="create_and_update_incident")
 
     print(f"Generated {len(predicted_states)} state predictions")
     for i, state in enumerate(predicted_states):
@@ -101,22 +101,6 @@
     print(f"Total cost: ${results['metadata']['total_cost']:.4f}")
     print(f"JSON errors: {results['metadata']['total_json_errors']}")
 
-async def example_run_action(): 
-    """Example: Run an action and save the result to a file"""
-
-    agent = WorldModelAgent(model="openai/o3")
-    await agent.initialize_mcp_server("full")
-
-    out_file = Path('example_predictions/test_action.json')
-
-    tool_name = "create_user"
-    tool_params = {
-        "user_name": "marcus.chen",
-        "first_name": "Marcus",
-        "last_name": "Chen",
-        "email": "marcus.chen@example.com",
-    }
-    await agent.run_mcp_action(tool_name, tool_params, out_file)
 
 async def example_state_evaluation():
     """Example: Evaluate state predictions"""
@@ -166,41 +150,43 @@
     else:
         print(f"❌ Error: {results.get('error')}")
 
+async def example_run_action(): 
+    """Example: Run an action and save the result to a file"""
+
+    agent = WorldModelAgent(model="openai/o3")
+    await agent.initialize_mcp_server("full")
+
+    out_file = Path('example_predictions/test_action.json')
+
+    tool_name = "create_user"
+    tool_params = {
+        "user_name": "marcus.chen",
+        "first_name": "Marcus",
+        "last_name": "Chen",
+        "email": "marcus.chen@example.com",
+    }
+    await agent.run_mcp_action(tool_name, tool_params, out_file)
 
 async def main():
     """Run all examples"""
 
     os.makedirs('example_predictions', exist_ok=True)
 
-    # await example_state_prediction()
-    # await example_action_prediction()
+    await example_state_prediction()
+    await example_action_prediction()
 
-<<<<<<< HEAD
-    # output_file = Path('example_predictions/original_constraint_prediction.json')
-    # await example_constraint_prediction(output_file=output_file)
+    output_file = Path('example_predictions/original_constraint_prediction.json')
+    await example_constraint_prediction(output_file=output_file)
 
     # Evaluate the constraint prediction
-    # print("\n" + "="*60)
-    # print("Evaluating Constraint Predictions")
-    # print("="*60)
+    print("\n" + "="*60)
+    print("Evaluating Constraint Predictions")
+    print("="*60)
 
-    # evaluation_results = evaluate_constraint_predictions(output_file)
-    # print(f"Accuracy: {evaluation_results['accuracy']:.2%}")
-    # print(f"Total predictions: {evaluation_results['total_predictions']}")
-
-    # Evaluate state and action predictions
-    await example_state_evaluation()
-    await example_action_evaluation() 
-=======
-    # Constraint prediction 
-    output_file = Path('example_predictions/original_constraint_prediction.json')
-    await example_constraint_prediction(output_file=output_file)
     evaluation_results = evaluate_constraint_predictions(output_file)
     print(f"Accuracy: {evaluation_results['accuracy']:.2%}")
+    await example_run_action()
 
-    # Run a sample action and save observations from environment
-    await example_run_action()
->>>>>>> f636f0ef
 
 if __name__ == "__main__":
     asyncio.run(main())